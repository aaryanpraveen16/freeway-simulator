import React from "react";
import { Button } from "@/components/ui/button";
import { Slider } from "@/components/ui/slider";
import {
  Card,
  CardContent,
  CardDescription,
  CardFooter,
  CardHeader,
  CardTitle,
} from "@/components/ui/card";
import { Input } from "@/components/ui/input";
import { Label } from "@/components/ui/label";
import { SimulationParams } from "@/utils/trafficSimulation";
import { Play, Pause, RotateCcw, Car } from "lucide-react";
import {
  Select,
  SelectContent,
  SelectItem,
  SelectTrigger,
  SelectValue,
} from "@/components/ui/select";

interface ControlPanelProps {
  isRunning: boolean;
  onToggleSimulation: () => void;
  onReset: () => void;
  params: SimulationParams;
  onUpdateParams: (newParams: Partial<SimulationParams>) => void;
<<<<<<< HEAD
  setSimulationSpeed: (speed: number) => void;
=======
  trafficRule: 'american' | 'european';
  onTrafficRuleChange: (rule: 'american' | 'european') => void;
>>>>>>> 73dfcb0e
}

// Predefined traffic settings
const trafficPresets = [
  { name: "Light Traffic", cars: 10, icon: <Car size={16} /> },
  { name: "Busy Traffic", cars: 30, icon: <Car size={16} /> },
  { name: "Heavy Traffic", cars: 60, icon: <Car size={16} /> },
  { name: "Fully Packed", cars: 100, icon: <Car size={16} /> },
];

const ControlPanel: React.FC<ControlPanelProps> = ({
  isRunning,
  onToggleSimulation,
  onReset,
  params,
  onUpdateParams,
<<<<<<< HEAD
  setSimulationSpeed,
=======
  trafficRule,
  onTrafficRuleChange,
>>>>>>> 73dfcb0e
}) => {
  const handleNumCarsChange = (value: number[]) => {
    onUpdateParams({ numCars: value[0] });
  };

  const handleSpeedChange = (e: React.ChangeEvent<HTMLInputElement>) => {
    const value = parseFloat(e.target.value);
    if (!isNaN(value) && value > 0) {
      onUpdateParams({ meanSpeed: value });
    }
  };

  const handleBrakeCarChange = (value: string) => {
    onUpdateParams({ brakeCarIndex: parseInt(value) });
  };

  const handleMeanTripDistanceChange = (
    e: React.ChangeEvent<HTMLInputElement>
  ) => {
    const value = parseFloat(e.target.value);
    if (!isNaN(value) && value > 0) {
      onUpdateParams({ meanDistTripPlanned: value });
    }
  };

  const handleTripDistanceStdChange = (
    e: React.ChangeEvent<HTMLInputElement>
  ) => {
    const value = parseFloat(e.target.value);
    if (!isNaN(value) && value > 0) {
      onUpdateParams({ sigmaDistTripPlanned: value });
    }
  };

  const handleNumLanesChange = (value: number[]) => {
    onUpdateParams({ numLanes: value[0] });
  };

  const handleFreewayLengthChange = (e: React.ChangeEvent<HTMLInputElement>) => {
    const value = parseFloat(e.target.value);
    if (!isNaN(value) && value > 0) {
      onUpdateParams({ freewayLength: value });
    }
  };

  const applyTrafficPreset = (numCars: number) => {
    onUpdateParams({ numCars });
    onReset();
  };

  // Generate car options based on numCars
  const carOptions = Array.from({ length: params.numCars }, (_, i) => ({
    value: i.toString(),
    label: `Car ${i + 1}`,
  }));

  return (
    <Card className="w-full">
      <CardHeader>
        <CardTitle>Traffic Simulation Controls</CardTitle>
        <CardDescription>
          Adjust parameters to see how they affect traffic flow
        </CardDescription>
      </CardHeader>
      <CardContent className="space-y-6">
        {/* Predefined traffic presets */}
        <div className="space-y-2">
          <Label>Predefined Traffic Densities</Label>
          <div className="flex flex-wrap gap-2">
            {trafficPresets.map((preset) => (
              <Button
                key={preset.name}
                variant="outline"
                className="flex items-center gap-1"
                onClick={() => applyTrafficPreset(preset.cars)}
              >
                {preset.icon}
                <span>{preset.name}</span>
                <span className="text-xs text-muted-foreground">
                  ({preset.cars})
                </span>
              </Button>
            ))}
          </div>
        </div>

        {/* Number of Lanes */}
        <div className="space-y-2">
          <Label>Number of Lanes</Label>
          <Slider
            value={[params.numLanes]}
            onValueChange={handleNumLanesChange}
            min={1}
            max={4}
            step={1}
            disabled={isRunning}
          />
          <div className="text-sm text-muted-foreground">
            {params.numLanes} {params.numLanes === 1 ? 'Lane' : 'Lanes'}
          </div>
        </div>

        {/* Freeway Length */}
        <div className="space-y-2">
          <Label htmlFor="freeway-length">Freeway Length (miles)</Label>
          <Input
            id="freeway-length"
            type="number"
            value={params.freewayLength}
            onChange={handleFreewayLengthChange}
            min={1}
            max={100}
            step={1}
            disabled={isRunning}
          />
          <p className="text-xs text-muted-foreground">
            Total length of the freeway in miles
          </p>
        </div>

        {/* Number of Cars */}
        <div className="space-y-2">
          <Label>Number of Cars</Label>
          <Slider
            value={[params.numCars]}
            onValueChange={handleNumCarsChange}
            min={1}
            max={100}
            step={1}
            disabled={isRunning}
          />
          <div className="text-sm text-muted-foreground">
            {params.numCars} {params.numCars === 1 ? 'Car' : 'Cars'}
          </div>
        </div>

        <div className="grid grid-cols-2 gap-4">
          <div className="space-y-2">
            <Label htmlFor="avg-speed">Average Speed (mph)</Label>
            <Input
              id="avg-speed"
              type="number"
              value={params.meanSpeed}
              onChange={handleSpeedChange}
              min={20}
              max={80}
            />
          </div>

          <div className="space-y-2">
            <Label htmlFor="time-headway">Time Headway (s)</Label>
            <Input
              id="time-headway"
              type="number"
              value={params.tDist}
              onChange={(e) => {
                const value = parseFloat(e.target.value);
                if (!isNaN(value) && value > 0) {
                  onUpdateParams({ tDist: value });
                }
              }}
              min={0.5}
              max={3}
              step={0.1}
            />
          </div>
        </div>

        {/* <div className="space-y-2">
          <Label htmlFor="brake-car">Car to Slow Down</Label>
          <Select 
            value={params.brakeCarIndex.toString()} 
            onValueChange={handleBrakeCarChange}
          >
            <SelectTrigger className="w-full">
              <SelectValue placeholder="Select which car to slow down" />
            </SelectTrigger>
            <SelectContent>
              {carOptions.map(option => (
                <SelectItem key={option.value} value={option.value}>
                  {option.label}
                </SelectItem>
              ))}
            </SelectContent>
          </Select>
          <p className="text-xs text-muted-foreground">
            This car will slow down after {params.brakeTime} seconds of simulation time
          </p>
        </div> */}

        <div className="space-y-2">
          <Label htmlFor="speed-limit">Speed Limit (mph)</Label>
          <Input
            id="speed-limit"
            type="number"
            value={params.speedLimit}
            onChange={(e) => {
              const value = parseFloat(e.target.value);
              if (!isNaN(value) && value >= 20 && value <= 80) {
                onUpdateParams({ speedLimit: value });
              }
            }}
            min={20}
            max={80}
            step={1}
          />
        </div>
        
        <div className="space-y-4">
          <Label className="text-base">Trip Planning Parameters</Label>
          
          <div className="grid grid-cols-2 gap-4">
            <div className="space-y-2">
              <Label htmlFor="mean-trip-distance">Mean Trip Distance (miles)</Label>
              <Input
                id="mean-trip-distance"
                type="number"
                value={params.meanDistTripPlanned}
                onChange={handleMeanTripDistanceChange}
                min={1}
                max={50}
                step={1}
              />
              <p className="text-xs text-muted-foreground">
                Average distance cars will travel before exiting
              </p>
            </div>
            
            <div className="space-y-2">
              <Label htmlFor="trip-distance-std">Trip Distance Std Dev</Label>
              <Input
                id="trip-distance-std"
                type="number"
                value={params.sigmaDistTripPlanned}
                onChange={handleTripDistanceStdChange}
                min={0.1}
                max={2}
                step={0.1}
              />
              <p className="text-xs text-muted-foreground">
                Variation in trip distances (log-normal distribution)
              </p>
            </div>
          </div>
        </div>

        <div className="space-y-2">
          <Label>Traffic Rule</Label>
          <div className="flex gap-2">
            <Button
              variant={trafficRule === 'american' ? 'default' : 'outline'}
              onClick={() => onTrafficRuleChange('american')}
            >
              American (Right-hand)
            </Button>
            <Button
              variant={trafficRule === 'european' ? 'default' : 'outline'}
              onClick={() => onTrafficRuleChange('european')}
            >
              European (Left-hand)
            </Button>
          </div>
        </div>
      </CardContent>
    </Card>
  );
};

export default ControlPanel;<|MERGE_RESOLUTION|>--- conflicted
+++ resolved
@@ -27,12 +27,9 @@
   onReset: () => void;
   params: SimulationParams;
   onUpdateParams: (newParams: Partial<SimulationParams>) => void;
-<<<<<<< HEAD
   setSimulationSpeed: (speed: number) => void;
-=======
   trafficRule: 'american' | 'european';
   onTrafficRuleChange: (rule: 'american' | 'european') => void;
->>>>>>> 73dfcb0e
 }
 
 // Predefined traffic settings
@@ -49,12 +46,9 @@
   onReset,
   params,
   onUpdateParams,
-<<<<<<< HEAD
   setSimulationSpeed,
-=======
   trafficRule,
   onTrafficRuleChange,
->>>>>>> 73dfcb0e
 }) => {
   const handleNumCarsChange = (value: number[]) => {
     onUpdateParams({ numCars: value[0] });
