--- conflicted
+++ resolved
@@ -7,40 +7,15 @@
 interface CarComponentProps {
   car: Car;
   laneLength: number;
-<<<<<<< HEAD
-  trackLength: number;
-=======
   trackRadius?: number; // for circular track
   trackLength?: number; // for straight track
   trackType?: "circular" | "straight";
->>>>>>> fdd60a1a
   distanceToCarAhead: number;
 }
 
 const CarComponent: React.FC<CarComponentProps> = ({ 
   car, 
   laneLength, 
-<<<<<<< HEAD
-  trackLength,
-  distanceToCarAhead
-}) => {
-  // Calculate the position on the straight road with looping
-  const positionPercentage = (car.position % laneLength) / laneLength * 100;
-  const leftPosition = (positionPercentage / 100) * trackLength;
-  
-  // Extract car number from the name (e.g., "Car 3" -> "3")
-  const carNumber = car.name.split(' ')[1];
-  
-  return (
-    <div
-      className="absolute transform -translate-x-1/2 -translate-y-1/2"
-      style={{
-        left: `${leftPosition}px`,
-        top: "75px", // Center of the track
-      }}
-    >
-      <div className="relative">
-=======
   trackRadius = 180,
   trackLength = 800,
   trackType = "circular",
@@ -96,7 +71,6 @@
           top: "75px", // Center of the track
         }}
       >
->>>>>>> fdd60a1a
         <div className="relative">
           <div className="relative">
             <CarIcon 
