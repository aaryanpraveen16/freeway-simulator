<<<<<<< HEAD
import React from "react";
=======

import React, { useState } from "react";
>>>>>>> fdd60a1a
import { Car, calculateDistanceToCarAhead } from "@/utils/trafficSimulation";
import CarComponent from "./CarComponent";
import StraightLineTrack from "./StraightLineTrack";
import { Tabs, TabsContent, TabsList, TabsTrigger } from "@/components/ui/tabs";

interface TrafficTrackProps {
  cars: Car[];
  laneLength: number;
}

const TrafficTrack: React.FC<TrafficTrackProps> = ({ cars, laneLength }) => {
<<<<<<< HEAD
=======
  const [activeView, setActiveView] = useState<"circular" | "straight">("circular");
  const trackRadius = 180; // radius in pixels
>>>>>>> fdd60a1a
  const trackWidth = 30; // width of the track in pixels
  const trackHeight = 100; // height of the track in pixels
  const trackLength = 800; // length of the track in pixels
  
  return (
<<<<<<< HEAD
    <div className="relative mx-auto" style={{ width: trackLength, height: trackHeight + 50 }}>
      {/* Track */}
      <div 
        className="absolute border-8 border-gray-300 bg-gray-100"
        style={{
          width: trackLength,
          height: trackHeight,
          left: "0",
          top: "25px",
        }}
      />
      
      {/* Road markings */}
      <div 
        className="absolute border-dashed border-2 border-gray-400"
        style={{
          width: trackLength,
          height: trackHeight,
          left: "0",
          top: "25px",
        }}
      />
      
      {/* Center line */}
      <div 
        className="absolute border-dashed border-2 border-gray-400"
        style={{
          width: trackLength,
          height: 0,
          left: "0",
          top: "75px",
        }}
      />
      
      {/* Cars */}
      {cars.map((car, index) => (
        <CarComponent 
          key={car.id} 
          car={car} 
          laneLength={laneLength} 
          trackLength={trackLength}
          distanceToCarAhead={calculateDistanceToCarAhead(index, cars, laneLength)}
        />
      ))}
      
      {/* Info display */}
      <div 
        className="absolute bg-white shadow-sm flex items-center justify-center p-2 rounded"
        style={{
          left: "10px",
          top: "10px",
        }}
      >
        <span className="text-sm font-medium text-gray-500">
          {cars.length} Cars
        </span>
      </div>
=======
    <div className="space-y-4">
      <Tabs defaultValue="circular" onValueChange={(value) => setActiveView(value as "circular" | "straight")}>
        <TabsList className="grid w-full grid-cols-2">
          <TabsTrigger value="circular">Circular Track</TabsTrigger>
          <TabsTrigger value="straight">Straight Track</TabsTrigger>
        </TabsList>
        <TabsContent value="circular">
          <div className="relative mx-auto" style={{ width: 2 * trackRadius + 100, height: 2 * trackRadius + 100 }}>
            {/* Track */}
            <div 
              className="absolute rounded-full border-8 border-gray-300 bg-gray-100"
              style={{
                width: 2 * trackRadius + trackWidth,
                height: 2 * trackRadius + trackWidth,
                left: "50%",
                top: "50%",
                transform: "translate(-50%, -50%)",
              }}
            />
            
            {/* Road markings */}
            <div 
              className="absolute rounded-full border-dashed border-2 border-gray-400"
              style={{
                width: 2 * trackRadius,
                height: 2 * trackRadius,
                left: "50%",
                top: "50%",
                transform: "translate(-50%, -50%)",
              }}
            />
            
            {/* Cars */}
            {cars.map((car, index) => (
              <CarComponent 
                key={car.id} 
                car={car} 
                laneLength={laneLength} 
                trackRadius={trackRadius}
                trackType="circular"
                distanceToCarAhead={calculateDistanceToCarAhead(index, cars, laneLength)}
              />
            ))}
            
            {/* Center */}
            <div 
              className="absolute bg-white rounded-full shadow-sm flex items-center justify-center"
              style={{
                width: trackRadius,
                height: trackRadius,
                left: "50%",
                top: "50%",
                transform: "translate(-50%, -50%)",
              }}
            >
              <span className="text-sm font-medium text-gray-500">
                {cars.length} Cars
              </span>
            </div>
          </div>
        </TabsContent>
        <TabsContent value="straight">
          <StraightLineTrack cars={cars} laneLength={laneLength} />
        </TabsContent>
      </Tabs>
>>>>>>> fdd60a1a
    </div>
  );
};

export default TrafficTrack;<|MERGE_RESOLUTION|>--- conflicted
+++ resolved
@@ -1,9 +1,5 @@
-<<<<<<< HEAD
-import React from "react";
-=======
 
 import React, { useState } from "react";
->>>>>>> fdd60a1a
 import { Car, calculateDistanceToCarAhead } from "@/utils/trafficSimulation";
 import CarComponent from "./CarComponent";
 import StraightLineTrack from "./StraightLineTrack";
@@ -15,75 +11,13 @@
 }
 
 const TrafficTrack: React.FC<TrafficTrackProps> = ({ cars, laneLength }) => {
-<<<<<<< HEAD
-=======
   const [activeView, setActiveView] = useState<"circular" | "straight">("circular");
   const trackRadius = 180; // radius in pixels
->>>>>>> fdd60a1a
   const trackWidth = 30; // width of the track in pixels
   const trackHeight = 100; // height of the track in pixels
   const trackLength = 800; // length of the track in pixels
   
   return (
-<<<<<<< HEAD
-    <div className="relative mx-auto" style={{ width: trackLength, height: trackHeight + 50 }}>
-      {/* Track */}
-      <div 
-        className="absolute border-8 border-gray-300 bg-gray-100"
-        style={{
-          width: trackLength,
-          height: trackHeight,
-          left: "0",
-          top: "25px",
-        }}
-      />
-      
-      {/* Road markings */}
-      <div 
-        className="absolute border-dashed border-2 border-gray-400"
-        style={{
-          width: trackLength,
-          height: trackHeight,
-          left: "0",
-          top: "25px",
-        }}
-      />
-      
-      {/* Center line */}
-      <div 
-        className="absolute border-dashed border-2 border-gray-400"
-        style={{
-          width: trackLength,
-          height: 0,
-          left: "0",
-          top: "75px",
-        }}
-      />
-      
-      {/* Cars */}
-      {cars.map((car, index) => (
-        <CarComponent 
-          key={car.id} 
-          car={car} 
-          laneLength={laneLength} 
-          trackLength={trackLength}
-          distanceToCarAhead={calculateDistanceToCarAhead(index, cars, laneLength)}
-        />
-      ))}
-      
-      {/* Info display */}
-      <div 
-        className="absolute bg-white shadow-sm flex items-center justify-center p-2 rounded"
-        style={{
-          left: "10px",
-          top: "10px",
-        }}
-      >
-        <span className="text-sm font-medium text-gray-500">
-          {cars.length} Cars
-        </span>
-      </div>
-=======
     <div className="space-y-4">
       <Tabs defaultValue="circular" onValueChange={(value) => setActiveView(value as "circular" | "straight")}>
         <TabsList className="grid w-full grid-cols-2">
@@ -149,7 +83,6 @@
           <StraightLineTrack cars={cars} laneLength={laneLength} />
         </TabsContent>
       </Tabs>
->>>>>>> fdd60a1a
     </div>
   );
 };
