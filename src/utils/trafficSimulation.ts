// Constants and types for traffic simulation
export interface Car {
  id: number;
  name: string; // Add name property
  position: number; // position in the loop (0 to laneLength)
  speed: number; // speed in mph
  desiredSpeed: number; // desired speed in mph
  color: string; // color for visualization
<<<<<<< HEAD
  virtualLength: number; // physical length + safe distance (miles)
  distTripPlanned: number; // planned trip distance in miles
  distanceTraveled: number; // distance traveled so far in miles
  lane?: number; // lane index (optional)
  laneStickiness?: number; // resistance to lane change (0-1)
  laneChangeProbability?: number; // probability to change lanes (0-1)
  lastLaneChange?: number; // timestamp of last lane change (seconds)
=======
  virtualLength: number; // physical length + safe distance
  distTripPlanned: number; // planned trip distance in feet
  distanceTraveled: number; // distance traveled so far in feet
  lane: number; // lane index (required)
  driverType: 'aggressive' | 'normal' | 'conservative'; // driver personality
  laneChangeProbability: number; // probability of changing lanes (0-1)
  laneStickiness: number; // tendency to stay in current lane (0-1)
>>>>>>> f9a07e40
}

export interface SimulationParams {
  numCars: number;
  dt: number; // time step in seconds
  aMax: number; // max deceleration (mi/s^2)
  k: number; // speed adjustment sensitivity
  lengthCar: number; // physical car length in miles
  tDist: number; // time headway in seconds
  initialGap: number; // initial gap between cars in miles
  brakeTime: number; // time at which leader car starts braking
  brakeCarIndex: number; // index of the car to brake (default: 0 for first car)
  minSpeed: number; // minimum speed in mph
  maxSpeed: number; // maximum speed in mph
  meanSpeed: number; // mean desired speed in mph
  stdSpeed: number; // standard deviation of desired speeds
  meanDistTripPlanned: number; // mean planned trip distance in miles
  sigmaDistTripPlanned: number; // standard deviation of planned trip distances (miles)
  speedLimit:number;
  freewayLength?: number; // length of the freeway in miles
  numLanes?: number; // number of lanes
  politenessFactor?: number; // MOBIL politeness factor
  rightLaneBias?: number; // bias for right lane
  accelerationThreshold?: number; // threshold for lane change incentive
  laneChangeCooldown?: number; // min time between lane changes (seconds)
}

// Default simulation parameters
export const defaultParams: SimulationParams = {
  numCars: 10,
  dt: 0.1, // 100ms time step
  aMax: 10 / 5280, // 10 ft/s^2 converted to mi/s^2
  k: 0.3, // unitless
  lengthCar: 15 / 5280, // 15 feet in miles
  tDist: 3, // seconds
  initialGap: 50 / 5280, // 50 feet in miles
  brakeTime: 5, // seconds
  brakeCarIndex: 0, // default to first car
  minSpeed: 10, // mph
  maxSpeed: 80, // mph
  meanSpeed: 65, // mph
  stdSpeed: 5, // mph
  meanDistTripPlanned: 1.9, // 1.9 miles
  sigmaDistTripPlanned: 0.5, // standard deviation for log-normal distribution (miles)
  speedLimit: 70,
  freewayLength: 10, // initial value in miles
  numLanes: 1, // default to 1 lane
  politenessFactor: 0.3, // typical MOBIL value
  rightLaneBias: 0.1, // small bias for right lane
  accelerationThreshold: 0.2, // threshold for lane change
  laneChangeCooldown: 2, // seconds
};

// Generate random number from normal distribution
export function normalRandom(mean: number, std: number, min?: number, max?: number): number {
  let u1 = Math.random();
  let u2 = Math.random();
  let z0 = Math.sqrt(-2.0 * Math.log(u1)) * Math.cos(2.0 * Math.PI * u2);
  let value = mean + z0 * std;
  
  if (min !== undefined && value < min) return min;
  if (max !== undefined && value > max) return max;
  return value;
}

// Generate random number from log-normal distribution (returns miles)
export function logNormalRandom(mean: number, sigma: number): number {
  // Convert mean and sigma to mu and sigma for log-normal distribution
  const mu = Math.log(mean) - 0.5 * Math.pow(sigma, 2);
  
  // Generate normal random variable
  const u1 = Math.random();
  const u2 = Math.random();
  const z0 = Math.sqrt(-2.0 * Math.log(u1)) * Math.cos(2.0 * Math.PI * u2);
  
  // Transform to log-normal
  return Math.exp(mu + sigma * z0);
}

// Calculate safe following distance based on speed (returns miles)
export function calculateSafeDistance(speed: number, tDist: number): number {
  // speed in mph, tDist in seconds
  // Convert mph to miles per second: 1 mph = 1/3600 miles/sec
  return tDist * speed / 3600;
}

// Calculate virtual car length (physical length + safe distance) in miles
export function calculateVirtualLength(speed: number, params: SimulationParams): number {
  const lengthCarMiles = params.lengthCar;
  const safeDistance = calculateSafeDistance(speed, params.tDist);
  return lengthCarMiles + safeDistance;
}

// Generate driver type and associated properties
function generateDriverProperties(): {
  driverType: 'aggressive' | 'normal' | 'conservative';
  laneChangeProbability: number;
  laneStickiness: number;
} {
  const rand = Math.random();
  
  if (rand < 0.2) {
    // Aggressive driver
    return {
      driverType: 'aggressive',
      laneChangeProbability: normalRandom(0.8, 0.1, 0.6, 1.0),
      laneStickiness: normalRandom(0.3, 0.1, 0.1, 0.5)
    };
  } else if (rand < 0.8) {
    // Normal driver
    return {
      driverType: 'normal',
      laneChangeProbability: normalRandom(0.5, 0.15, 0.2, 0.8),
      laneStickiness: normalRandom(0.6, 0.15, 0.3, 0.9)
    };
  } else {
    // Conservative driver
    return {
      driverType: 'conservative',
      laneChangeProbability: normalRandom(0.2, 0.1, 0.05, 0.4),
      laneStickiness: normalRandom(0.8, 0.1, 0.6, 1.0)
    };
  }
}

// Initialize the simulation
export function initializeSimulation(params: SimulationParams): {
  cars: Car[];
  laneLength: number;
  density: number;
} {
  const cars: Car[] = [];
  const carColors = [
    "hsl(var(--car-red))",
    "hsl(var(--car-blue))",
    "hsl(var(--car-green))",
    "hsl(var(--car-yellow))",
    "hsl(var(--car-purple))",
    "hsl(var(--car-orange))",
  ];
  
  const numLanes = params.numLanes || 1;
  
  // Generate cars with random desired speeds
  for (let i = 0; i < params.numCars; i++) {
    const desiredSpeed = normalRandom(
      params.meanSpeed,
      params.stdSpeed,
      params.minSpeed,
      params.maxSpeed
    );
    
    // Initial speed is the desired speed
    const speed = desiredSpeed;
    
    // Calculate virtual length based on initial speed (in miles)
    const virtualLength = calculateVirtualLength(speed, params);
    
    // Generate planned trip distance using log-normal distribution (miles)
    const distTripPlanned = logNormalRandom(
      params.meanDistTripPlanned,
      params.sigmaDistTripPlanned
    );
    
<<<<<<< HEAD
    const car: Car = {
=======
    // Generate driver properties
    const driverProps = generateDriverProperties();
    
    // Assign to random lane
    const lane = Math.floor(Math.random() * numLanes);
    
    cars.push({
>>>>>>> f9a07e40
      id: i,
      name: `Car ${i + 1}`,
      position: 0, // Will be set properly later (in miles)
      lane: Math.floor(Math.random() * (params.numLanes ?? 1)), // random lane
      speed,
      desiredSpeed,
      color: '', // will set below
      virtualLength,
      distTripPlanned,
      distanceTraveled: 0,
<<<<<<< HEAD
      laneStickiness: 0.2, // default stickiness
      laneChangeProbability: 0.3, // default probability
      lastLaneChange: 0,
    };
    car.color = getCarColor(car);
    cars.push(car);
=======
      lane,
      ...driverProps
    });
>>>>>>> f9a07e40
  }
  
  // Calculate total lane length based on virtual lengths (in miles)
  const totalVirtualLength = cars.reduce((sum, car) => sum + car.virtualLength, 0);
  const buffer = params.initialGap * params.numCars; // buffer in miles
  const laneLength = params.freewayLength ?? 10; // lane length in miles
  
  // Calculate traffic density (cars per mile)
  const density = params.numCars / laneLength;
  
  // UPDATED: Randomly position cars along the lane (in miles)
  const usedPositions: number[] = [];
  for (let i = 0; i < params.numCars; i++) {
    let validPosition = false;
    let position = 0;
    let attempts = 0;
    const maxAttempts = 100;
    while (!validPosition && attempts < maxAttempts) {
      position = Math.random() * laneLength;
      validPosition = true;
      for (const usedPos of usedPositions) {
        const distance = Math.abs(position - usedPos);
        const wrappedDistance = Math.min(distance, laneLength - distance);
        if (wrappedDistance < params.lengthCar + params.initialGap / 2) {
          validPosition = false;
          break;
        }
      }
      attempts++;
    }
    usedPositions.push(position);
    cars[i].position = position;
  }
  cars.sort((a, b) => a.position - b.position);
  for (let i = 0; i < cars.length; i++) {
    cars[i].id = i;
    cars[i].name = `Car ${i + 1}`;
  }
  return { cars, laneLength, density };
}

// Calculate distance to car ahead (in miles)
export function calculateDistanceToCarAhead(carIndex: number, cars: Car[], laneLength: number): number {
  const currentCar = cars[carIndex];
  const aheadCarIndex = (carIndex + 1) % cars.length;
  const aheadCar = cars[aheadCarIndex];
  let distance = aheadCar.position - currentCar.position;
  if (distance < 0) {
    distance += laneLength;
  }
  return distance;
}

// Utility to get car color based on entry/exit distance
export function getCarColor(car: Car): string {
  const entryThreshold = 2; // miles
  const exitThreshold = 2; // miles
  const fullGreen = "hsl(142, 72%, 29%)";
  const lightGreen = "hsl(142, 72%, 45%)";
  const lightRed = "hsl(0, 72%, 65%)";
  const fullRed = "hsl(0, 72%, 51%)";
  const white = "hsl(0, 0%, 100%)";

  const distanceTraveled = car.distanceTraveled;
  const distanceLeft = car.distTripPlanned - car.distanceTraveled;

  if (distanceTraveled <= entryThreshold) {
    if (distanceTraveled <= entryThreshold / 2) return fullGreen;
    return lightGreen;
  }
  if (distanceLeft <= exitThreshold) {
    if (distanceLeft <= exitThreshold / 2) return fullRed;
    return lightRed;
  }
  return white;
}

// Update simulation for one time step
export function updateSimulation(
  cars: Car[],
  laneLength: number,
  params: SimulationParams,
  currentTime: number,
  trafficRule: 'american' | 'european'
): { 
  cars: Car[]; 
  events: { 
    type: 'exit' | 'enter'; 
    carId: number; 
    carName: string; 
    position: number;
    speed: number;
  }[] 
} {
  const updatedCars = [...cars];
  const numCars = cars.length;
  const carColors = [
    "hsl(var(--car-red))",
    "hsl(var(--car-blue))",
    "hsl(var(--car-green))",
    "hsl(var(--car-yellow))",
    "hsl(var(--car-purple))",
    "hsl(var(--car-orange))",
  ];
  const movements: { newPosition: number; newSpeed: number; distanceTraveled: number }[] = [];
  const carsToRemove: { index: number; car: Car }[] = [];
  const events: { type: 'exit' | 'enter'; carId: number; carName: string; position: number; speed: number }[] = [];
  const sortedIndices = [...Array(numCars).keys()].sort((a, b) => {
    return updatedCars[a].position - updatedCars[b].position;
  });
  for (let i = 0; i < numCars; i++) {
    const carIndex = sortedIndices[i];
    const car = updatedCars[carIndex];
    let carSpeed = car.speed;

    // Find the car ahead in the same lane
    let currentLane = car.lane;
    let sameLaneCars = updatedCars.filter(c => c.lane === currentLane);
    let sortedSameLaneCars = sameLaneCars.sort((a, b) => {
      const distA = (a.position - car.position + laneLength) % laneLength;
      const distB = (b.position - car.position + laneLength) % laneLength;
      return distA - distB;
    });
    let aheadCar = sortedSameLaneCars.find(c => 
      (c.position - car.position + laneLength) % laneLength > 0
    );
    // Calculate gap to car ahead (with wrap-around)
    let gap = aheadCar ? (aheadCar.position - car.position + laneLength) % laneLength : laneLength;

    // Check for lane changing opportunities
    const adjacentLanes = findAdjacentCars(car, updatedCars, laneLength, params);
    const { shouldChange, targetLane } = shouldChangeLane(
      car,
      aheadCar,
      adjacentLanes,
      params,
      laneLength,
      currentTime,
      trafficRule
    );

    // Apply lane change if beneficial
    if (shouldChange && targetLane !== null) {
      updatedCars[carIndex].lane = targetLane;
      updatedCars[carIndex].lastLaneChange = currentTime;
      // After lane change, recalculate car ahead and gap in the new lane
      currentLane = targetLane;
      sameLaneCars = updatedCars.filter(c => c.lane === currentLane);
      sortedSameLaneCars = sameLaneCars.sort((a, b) => {
        const distA = (a.position - car.position + laneLength) % laneLength;
        const distB = (b.position - car.position + laneLength) % laneLength;
        return distA - distB;
      });
      aheadCar = sortedSameLaneCars.find(c => 
        (c.position - car.position + laneLength) % laneLength > 0
      );
      gap = aheadCar ? (aheadCar.position - car.position + laneLength) % laneLength : laneLength;
    }
    carSpeed += (car.desiredSpeed - carSpeed) * params.k * params.dt;
    carSpeed = Math.min(carSpeed, params.speedLimit);
    const safeDist = calculateSafeDistance(carSpeed, params.tDist);
    car.virtualLength = calculateVirtualLength(carSpeed, params);
    if (gap < safeDist + (params.lengthCar / 5280)) {
      const decel = Math.min(
        (carSpeed ** 2 - aheadCar.speed ** 2) / (2 * Math.max(safeDist - gap + (params.lengthCar / 5280), 1e-6)),
        params.aMax
      );
      carSpeed = Math.max(
        carSpeed - decel * (1 / 3600) * params.dt,
        0
      );
      if (gap < (params.lengthCar * 1.5) / 5280) {
        carSpeed = Math.min(carSpeed, aheadCar.speed * 0.9);
      }
    }
    // Convert speed from mph to miles per second
    const mphToMilesPerSec = 1 / 3600;
    const potentialMove = carSpeed * mphToMilesPerSec * params.dt;
    const newPosition = (car.position + potentialMove) % laneLength;
    const newDistanceTraveled = car.distanceTraveled + potentialMove;
    movements[carIndex] = { 
      newPosition, 
      newSpeed: carSpeed,
      distanceTraveled: newDistanceTraveled
    };
  }
  for (let i = 0; i < numCars; i++) {
    updatedCars[i].position = movements[i].newPosition;
    updatedCars[i].speed = movements[i].newSpeed;
    updatedCars[i].distanceTraveled = movements[i].distanceTraveled;
    // Set color based on entry/exit distance
    updatedCars[i].color = getCarColor(updatedCars[i]);
    if (updatedCars[i].distanceTraveled >= updatedCars[i].distTripPlanned) {
      carsToRemove.push({ index: i, car: updatedCars[i] });
    }
  }
  for (let i = carsToRemove.length - 1; i >= 0; i--) {
    const { index: indexToRemove, car } = carsToRemove[i];
    updatedCars.splice(indexToRemove, 1);
    events.push({
      type: 'exit',
      carId: car.id,
      carName: car.name,
      position: car.position,
      speed: car.speed
    });
  }
  
  const numLanes = params.numLanes || 1;
  
  for (let i = 0; i < carsToRemove.length; i++) {
<<<<<<< HEAD
    // Try to find a safe gap in any lane
    const laneCount = params.numLanes || 1;
    let inserted = false;
    for (let lane = 0; lane < laneCount; lane++) {
      // Get cars in this lane, sorted by position
      const laneCars = updatedCars.filter(c => c.lane === lane).sort((a, b) => a.position - b.position);
      const laneLength = params.freewayLength ?? 10;
      let bestGap = -1;
      let bestPos = 0;
      // If no cars in lane, whole lane is available
      if (laneCars.length === 0) {
        bestGap = laneLength;
        bestPos = 0;
      } else {
        // Find the largest gap between cars in this lane
        for (let j = 0; j < laneCars.length; j++) {
          const carA = laneCars[j];
          const carB = laneCars[(j + 1) % laneCars.length];
          let gap = (carB.position - carA.position + laneLength) % laneLength;
          if (gap > bestGap) {
            bestGap = gap;
            bestPos = (carA.position + gap / 2) % laneLength;
          }
        }
      }
      // Check if the best gap is safe (at least minGap)
      const minGap = (params.lengthCar + params.initialGap) / 5280;
      if (bestGap >= minGap) {
        // Insert car here
        const desiredSpeed = normalRandom(
          params.meanSpeed,
          params.stdSpeed,
          params.minSpeed,
          params.maxSpeed
        );
        const speed = desiredSpeed;
        const virtualLength = calculateVirtualLength(speed, params);
        const distTripPlanned = logNormalRandom(
          params.meanDistTripPlanned,
          params.sigmaDistTripPlanned
        ) / 5280;
        const newId = updatedCars.length > 0 
          ? Math.max(...updatedCars.map(car => car.id)) + 1 
          : 0;
        const newCar = {
          id: newId,
          name: `Car ${newId + 1}`,
          position: bestPos,
          lane: lane,
          speed,
          desiredSpeed,
          color: carColors[newId % carColors.length],
          virtualLength,
          distTripPlanned,
          distanceTraveled: 0,
          laneStickiness: 0.2, // default stickiness
          laneChangeProbability: 0.3, // default probability
          lastLaneChange: 0,
        };
        updatedCars.push(newCar);
        events.push({
          type: 'enter',
          carId: newId,
          carName: newCar.name,
          position: bestPos,
          speed: speed
        });
        inserted = true;
        break;
      }
    }
    // If no safe gap found in any lane, skip adding the car this step
=======
    const newPosition = 0;
    const desiredSpeed = normalRandom(
      params.meanSpeed,
      params.stdSpeed,
      params.minSpeed,
      params.maxSpeed
    );
    const speed = desiredSpeed;
    const virtualLength = calculateVirtualLength(speed, params);
    const distTripPlanned = logNormalRandom(
      params.meanDistTripPlanned,
      params.sigmaDistTripPlanned
    ) / 5280;
    
    // Generate driver properties for new car
    const driverProps = generateDriverProperties();
    
    const newId = updatedCars.length > 0 
      ? Math.max(...updatedCars.map(car => car.id)) + 1 
      : 0;
      
    // Assign to random lane
    const lane = Math.floor(Math.random() * numLanes);
      
    const newCar = {
      id: newId,
      name: `Car ${newId + 1}`,
      position: newPosition,
      speed,
      desiredSpeed,
      color: carColors[newId % carColors.length],
      virtualLength,
      distTripPlanned,
      distanceTraveled: 0,
      lane,
      ...driverProps
    };
    updatedCars.push(newCar);
    events.push({
      type: 'enter',
      carId: newId,
      carName: newCar.name,
      position: newPosition,
      speed: speed
    });
>>>>>>> f9a07e40
  }
  return { cars: updatedCars, events };
}

// Calculate acceleration based on current speed, desired speed, and gap
function calculateAcceleration(
  car: Car,
  gap: number,
  leaderSpeed: number,
  params: SimulationParams
): number {
  const mphToFtPerSec = 5280 / 3600;
  const currentSpeed = car.speed * mphToFtPerSec;
  const leaderSpeedFtPerSec = leaderSpeed * mphToFtPerSec;
  
  // Calculate desired acceleration based on speed difference
  let accel = (car.desiredSpeed - car.speed) * params.k;
  
  // Apply safe-distance logic
  const safeDist = calculateSafeDistance(car.speed, params.tDist);
  if (gap < safeDist + params.lengthCar) {
    const decel = Math.min(
      (currentSpeed ** 2 - leaderSpeedFtPerSec ** 2) / (2 * Math.max(safeDist - gap + params.lengthCar, 1)),
      params.aMax
    );
    accel = Math.min(accel, -decel);
  }
  
  return accel;
}

// Find cars in adjacent lanes
function findAdjacentCars(
  car: Car,
  cars: Car[],
  laneLength: number,
  params: SimulationParams
): { leftLane: { leader?: Car; follower?: Car }; rightLane: { leader?: Car; follower?: Car } } {
  const result = {
    leftLane: { leader: undefined, follower: undefined },
    rightLane: { leader: undefined, follower: undefined }
  };
  
  // Check if left lane exists
  if (car.lane > 0) {
    const leftLaneCars = cars.filter(c => c.lane === car.lane - 1);
    if (leftLaneCars.length > 0) {
      // Find leader and follower in left lane
      const sortedLeftLaneCars = leftLaneCars.sort((a, b) => {
        const distA = (a.position - car.position + laneLength) % laneLength;
        const distB = (b.position - car.position + laneLength) % laneLength;
        return distA - distB;
      });
      
      result.leftLane.leader = sortedLeftLaneCars.find(c => 
        (c.position - car.position + laneLength) % laneLength > 0
      );
      result.leftLane.follower = sortedLeftLaneCars.find(c => 
        (car.position - c.position + laneLength) % laneLength > 0
      );
    }
  }
  
  // Check if right lane exists
  if (car.lane < params.numLanes - 1) {
    const rightLaneCars = cars.filter(c => c.lane === car.lane + 1);
    if (rightLaneCars.length > 0) {
      // Find leader and follower in right lane
      const sortedRightLaneCars = rightLaneCars.sort((a, b) => {
        const distA = (a.position - car.position + laneLength) % laneLength;
        const distB = (b.position - car.position + laneLength) % laneLength;
        return distA - distB;
      });
      
      result.rightLane.leader = sortedRightLaneCars.find(c => 
        (c.position - car.position + laneLength) % laneLength > 0
      );
      result.rightLane.follower = sortedRightLaneCars.find(c => 
        (car.position - c.position + laneLength) % laneLength > 0
      );
    }
  }
  
  return result;
}

// Calculate MOBIL incentive for lane change
function calculateLaneChangeIncentive(
  car: Car,
  currentLeader: Car | undefined,
  targetLane: { leader?: Car; follower?: Car },
  params: SimulationParams,
  laneLength: number
): number {
  // Calculate current acceleration
  const currentGap = currentLeader ? 
    (currentLeader.position - car.position + laneLength) % laneLength : 
    laneLength;
  const currentAccel = calculateAcceleration(
    car,
    currentGap,
    currentLeader?.speed || params.maxSpeed,
    params
  );
  
  // Calculate acceleration in target lane
  const targetGap = targetLane.leader ? 
    (targetLane.leader.position - car.position + laneLength) % laneLength : 
    laneLength;
  const targetAccel = calculateAcceleration(
    car,
    targetGap,
    targetLane.leader?.speed || params.maxSpeed,
    params
  );
  
  // Calculate follower's acceleration change
  let followerAccelChange = 0;
  if (targetLane.follower) {
    const followerGapBefore = (car.position - targetLane.follower.position + laneLength) % laneLength;
    const followerGapAfter = (targetLane.leader ? 
      (targetLane.leader.position - targetLane.follower.position + laneLength) % laneLength : 
      laneLength);
    
    const followerAccelBefore = calculateAcceleration(
      targetLane.follower,
      followerGapBefore,
      car.speed,
      params
    );
    const followerAccelAfter = calculateAcceleration(
      targetLane.follower,
      followerGapAfter,
      targetLane.leader?.speed || params.maxSpeed,
      params
    );
    
    followerAccelChange = followerAccelAfter - followerAccelBefore;
  }
  
  // Calculate MOBIL incentive
  let incentive = targetAccel - currentAccel + params.politenessFactor * followerAccelChange;
  
  // Add right lane bias
  if (targetLane.leader && car.lane < targetLane.leader.lane) {
    incentive += params.rightLaneBias;
  }
  
  return incentive;
}

// Determine if lane change is possible and beneficial
function shouldChangeLane(
  car: Car,
  currentLeader: Car | undefined,
  adjacentLanes: { leftLane: { leader?: Car; follower?: Car }; rightLane: { leader?: Car; follower?: Car } },
  params: SimulationParams,
  laneLength: number,
  currentTime: number,
  trafficRule: 'american' | 'european'
): { shouldChange: boolean; targetLane: number | null } {
  // Check if enough time has passed since last lane change
  if (currentTime - car.lastLaneChange < params.laneChangeCooldown) {
    return { shouldChange: false, targetLane: null };
  }

  // Only consider lane change if there is a slower car ahead within 500 feet and at least 2 mph slower
  if (!currentLeader || currentLeader.speed >= car.speed - 2) {
    return { shouldChange: false, targetLane: null };
  }
  const gapToLeader = (currentLeader.position - car.position + laneLength) % laneLength;
  if (gapToLeader > 500) {
    return { shouldChange: false, targetLane: null };
  }

  // Calculate incentives for both lanes
  const leftIncentive = car.lane > 0 ? 
    calculateLaneChangeIncentive(car, currentLeader, adjacentLanes.leftLane, params, laneLength) : 
    -Infinity;
  const rightIncentive = car.lane < params.numLanes - 1 ? 
    calculateLaneChangeIncentive(car, currentLeader, adjacentLanes.rightLane, params, laneLength) : 
    -Infinity;
  
  // Apply lane stickiness to incentives
  const adjustedLeftIncentive = leftIncentive * (1 - car.laneStickiness);
  const adjustedRightIncentive = rightIncentive * (1 - car.laneStickiness);
  
  // Strict overtaking: only allow overtaking in the correct direction
  if (trafficRule === 'american') {
    // Only consider left lane for overtaking (up, lower index)
    if (car.lane > 0 && adjustedLeftIncentive > params.accelerationThreshold) {
      const targetLane = car.lane - 1;
      if (Math.random() < car.laneChangeProbability) {
        return { shouldChange: true, targetLane };
      }
    }
  } else {
    // Only consider right lane for overtaking (down, higher index)
    if (car.lane < params.numLanes - 1 && adjustedRightIncentive > params.accelerationThreshold) {
      const targetLane = car.lane + 1;
      if (Math.random() < car.laneChangeProbability) {
        return { shouldChange: true, targetLane };
      }
    }
  }
  
  return { shouldChange: false, targetLane: null };
}<|MERGE_RESOLUTION|>--- conflicted
+++ resolved
@@ -6,15 +6,6 @@
   speed: number; // speed in mph
   desiredSpeed: number; // desired speed in mph
   color: string; // color for visualization
-<<<<<<< HEAD
-  virtualLength: number; // physical length + safe distance (miles)
-  distTripPlanned: number; // planned trip distance in miles
-  distanceTraveled: number; // distance traveled so far in miles
-  lane?: number; // lane index (optional)
-  laneStickiness?: number; // resistance to lane change (0-1)
-  laneChangeProbability?: number; // probability to change lanes (0-1)
-  lastLaneChange?: number; // timestamp of last lane change (seconds)
-=======
   virtualLength: number; // physical length + safe distance
   distTripPlanned: number; // planned trip distance in feet
   distanceTraveled: number; // distance traveled so far in feet
@@ -22,7 +13,6 @@
   driverType: 'aggressive' | 'normal' | 'conservative'; // driver personality
   laneChangeProbability: number; // probability of changing lanes (0-1)
   laneStickiness: number; // tendency to stay in current lane (0-1)
->>>>>>> f9a07e40
 }
 
 export interface SimulationParams {
@@ -187,9 +177,6 @@
       params.sigmaDistTripPlanned
     );
     
-<<<<<<< HEAD
-    const car: Car = {
-=======
     // Generate driver properties
     const driverProps = generateDriverProperties();
     
@@ -197,7 +184,6 @@
     const lane = Math.floor(Math.random() * numLanes);
     
     cars.push({
->>>>>>> f9a07e40
       id: i,
       name: `Car ${i + 1}`,
       position: 0, // Will be set properly later (in miles)
@@ -208,18 +194,9 @@
       virtualLength,
       distTripPlanned,
       distanceTraveled: 0,
-<<<<<<< HEAD
-      laneStickiness: 0.2, // default stickiness
-      laneChangeProbability: 0.3, // default probability
-      lastLaneChange: 0,
-    };
-    car.color = getCarColor(car);
-    cars.push(car);
-=======
       lane,
       ...driverProps
     });
->>>>>>> f9a07e40
   }
   
   // Calculate total lane length based on virtual lengths (in miles)
@@ -431,80 +408,6 @@
   const numLanes = params.numLanes || 1;
   
   for (let i = 0; i < carsToRemove.length; i++) {
-<<<<<<< HEAD
-    // Try to find a safe gap in any lane
-    const laneCount = params.numLanes || 1;
-    let inserted = false;
-    for (let lane = 0; lane < laneCount; lane++) {
-      // Get cars in this lane, sorted by position
-      const laneCars = updatedCars.filter(c => c.lane === lane).sort((a, b) => a.position - b.position);
-      const laneLength = params.freewayLength ?? 10;
-      let bestGap = -1;
-      let bestPos = 0;
-      // If no cars in lane, whole lane is available
-      if (laneCars.length === 0) {
-        bestGap = laneLength;
-        bestPos = 0;
-      } else {
-        // Find the largest gap between cars in this lane
-        for (let j = 0; j < laneCars.length; j++) {
-          const carA = laneCars[j];
-          const carB = laneCars[(j + 1) % laneCars.length];
-          let gap = (carB.position - carA.position + laneLength) % laneLength;
-          if (gap > bestGap) {
-            bestGap = gap;
-            bestPos = (carA.position + gap / 2) % laneLength;
-          }
-        }
-      }
-      // Check if the best gap is safe (at least minGap)
-      const minGap = (params.lengthCar + params.initialGap) / 5280;
-      if (bestGap >= minGap) {
-        // Insert car here
-        const desiredSpeed = normalRandom(
-          params.meanSpeed,
-          params.stdSpeed,
-          params.minSpeed,
-          params.maxSpeed
-        );
-        const speed = desiredSpeed;
-        const virtualLength = calculateVirtualLength(speed, params);
-        const distTripPlanned = logNormalRandom(
-          params.meanDistTripPlanned,
-          params.sigmaDistTripPlanned
-        ) / 5280;
-        const newId = updatedCars.length > 0 
-          ? Math.max(...updatedCars.map(car => car.id)) + 1 
-          : 0;
-        const newCar = {
-          id: newId,
-          name: `Car ${newId + 1}`,
-          position: bestPos,
-          lane: lane,
-          speed,
-          desiredSpeed,
-          color: carColors[newId % carColors.length],
-          virtualLength,
-          distTripPlanned,
-          distanceTraveled: 0,
-          laneStickiness: 0.2, // default stickiness
-          laneChangeProbability: 0.3, // default probability
-          lastLaneChange: 0,
-        };
-        updatedCars.push(newCar);
-        events.push({
-          type: 'enter',
-          carId: newId,
-          carName: newCar.name,
-          position: bestPos,
-          speed: speed
-        });
-        inserted = true;
-        break;
-      }
-    }
-    // If no safe gap found in any lane, skip adding the car this step
-=======
     const newPosition = 0;
     const desiredSpeed = normalRandom(
       params.meanSpeed,
@@ -550,7 +453,6 @@
       position: newPosition,
       speed: speed
     });
->>>>>>> f9a07e40
   }
   return { cars: updatedCars, events };
 }
