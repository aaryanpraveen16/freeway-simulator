--- conflicted
+++ resolved
@@ -6,53 +6,64 @@
   speed: number; // speed in mph
   desiredSpeed: number; // desired speed in mph
   color: string; // color for visualization
-  virtualLength: number; // physical length + safe distance
-  distTripPlanned: number; // planned trip distance in feet
-  distanceTraveled: number; // distance traveled so far in feet
+  virtualLength: number; // physical length + safe distance (miles)
+  distTripPlanned: number; // planned trip distance in miles
+  distanceTraveled: number; // distance traveled so far in miles
   lane?: number; // lane index (optional)
+  laneStickiness?: number; // resistance to lane change (0-1)
+  laneChangeProbability?: number; // probability to change lanes (0-1)
+  lastLaneChange?: number; // timestamp of last lane change (seconds)
 }
 
 export interface SimulationParams {
   numCars: number;
   dt: number; // time step in seconds
-  aMax: number; // max deceleration
+  aMax: number; // max deceleration (mi/s^2)
   k: number; // speed adjustment sensitivity
-  lengthCar: number; // physical car length in feet
+  lengthCar: number; // physical car length in miles
   tDist: number; // time headway in seconds
-  initialGap: number; // initial gap between cars in feet
+  initialGap: number; // initial gap between cars in miles
   brakeTime: number; // time at which leader car starts braking
   brakeCarIndex: number; // index of the car to brake (default: 0 for first car)
   minSpeed: number; // minimum speed in mph
   maxSpeed: number; // maximum speed in mph
   meanSpeed: number; // mean desired speed in mph
   stdSpeed: number; // standard deviation of desired speeds
-  meanDistTripPlanned: number; // mean planned trip distance in feet
-  sigmaDistTripPlanned: number; // standard deviation of planned trip distances
+  meanDistTripPlanned: number; // mean planned trip distance in miles
+  sigmaDistTripPlanned: number; // standard deviation of planned trip distances (miles)
   speedLimit:number;
   freewayLength?: number; // length of the freeway in miles
   numLanes?: number; // number of lanes
+  politenessFactor?: number; // MOBIL politeness factor
+  rightLaneBias?: number; // bias for right lane
+  accelerationThreshold?: number; // threshold for lane change incentive
+  laneChangeCooldown?: number; // min time between lane changes (seconds)
 }
 
 // Default simulation parameters
 export const defaultParams: SimulationParams = {
   numCars: 10,
   dt: 0.1, // 100ms time step
-  aMax: 10, // ft/s^2
+  aMax: 10 / 5280, // 10 ft/s^2 converted to mi/s^2
   k: 0.3, // unitless
-  lengthCar: 15, // feet
+  lengthCar: 15 / 5280, // 15 feet in miles
   tDist: 3, // seconds
-  initialGap: 50, // feet
+  initialGap: 50 / 5280, // 50 feet in miles
   brakeTime: 5, // seconds
   brakeCarIndex: 0, // default to first car
   minSpeed: 10, // mph
   maxSpeed: 80, // mph
   meanSpeed: 65, // mph
   stdSpeed: 5, // mph
-  meanDistTripPlanned: 10000, // 10,000 feet (about 1.9 miles)
-  sigmaDistTripPlanned: 0.5, // standard deviation for log-normal distribution
+  meanDistTripPlanned: 1.9, // 1.9 miles
+  sigmaDistTripPlanned: 0.5, // standard deviation for log-normal distribution (miles)
   speedLimit: 70,
   freewayLength: 10, // initial value in miles
   numLanes: 1, // default to 1 lane
+  politenessFactor: 0.3, // typical MOBIL value
+  rightLaneBias: 0.1, // small bias for right lane
+  accelerationThreshold: 0.2, // threshold for lane change
+  laneChangeCooldown: 2, // seconds
 };
 
 // Generate random number from normal distribution
@@ -67,7 +78,7 @@
   return value;
 }
 
-// Generate random number from log-normal distribution
+// Generate random number from log-normal distribution (returns miles)
 export function logNormalRandom(mean: number, sigma: number): number {
   // Convert mean and sigma to mu and sigma for log-normal distribution
   const mu = Math.log(mean) - 0.5 * Math.pow(sigma, 2);
@@ -81,59 +92,18 @@
   return Math.exp(mu + sigma * z0);
 }
 
-// Calculate safe following distance based on speed
+// Calculate safe following distance based on speed (returns miles)
 export function calculateSafeDistance(speed: number, tDist: number): number {
   // speed in mph, tDist in seconds
   // Convert mph to miles per second: 1 mph = 1/3600 miles/sec
   return tDist * speed / 3600;
 }
 
-// Calculate virtual car length (physical length + safe distance)
+// Calculate virtual car length (physical length + safe distance) in miles
 export function calculateVirtualLength(speed: number, params: SimulationParams): number {
-  // Convert lengthCar from feet to miles
-  const lengthCarMiles = params.lengthCar / 5280;
+  const lengthCarMiles = params.lengthCar;
   const safeDistance = calculateSafeDistance(speed, params.tDist);
-<<<<<<< HEAD
   return lengthCarMiles + safeDistance;
-=======
-  return params.lengthCar + safeDistance;
-}
-
-// Calculate car color based on car state
-function calculateCarColor(car: Car): string {
-  // Convert distances to miles for easier threshold comparison
-  const distanceTraveledMiles = car.distanceTraveled / 5280;
-  const distanceLeftMiles = (car.distTripPlanned - car.distanceTraveled) / 5280;
-  const entryThresholdMiles = 2; // 2 miles threshold for entry/exit colors
-  
-  // Lane change: highest priority
-  if (car.lastLaneChange && (Date.now() / 1000 - car.lastLaneChange) < 2) {
-    return "hsl(48, 96%, 53%)"; // Yellow
-  }
-  
-  // About to leave (within last 2 miles)
-  if (distanceLeftMiles <= entryThresholdMiles) {
-    // Full red when within 1 mile of exit
-    if (distanceLeftMiles <= entryThresholdMiles / 2) {
-      return "hsl(0, 72%, 51%)"; // Full red
-    }
-    // Light red when within 2 miles of exit
-    return "hsl(0, 72%, 65%)"; // Light red
-  }
-  
-  // Just entered (within first 2 miles)
-  if (distanceTraveledMiles <= entryThresholdMiles) {
-    // Full green when within 1 mile of entry
-    if (distanceTraveledMiles <= entryThresholdMiles / 2) {
-      return "hsl(142, 72%, 29%)"; // Full green
-    }
-    // Light green when within 2 miles of entry
-    return "hsl(142, 72%, 45%)"; // Light green
-  }
-  
-  // Default
-  return "hsl(0, 0%, 100%)"; // White
->>>>>>> 73dfcb0e
 }
 
 // Initialize the simulation
@@ -167,33 +137,34 @@
     // Calculate virtual length based on initial speed (in miles)
     const virtualLength = calculateVirtualLength(speed, params);
     
-    // Generate planned trip distance using log-normal distribution (convert feet to miles)
+    // Generate planned trip distance using log-normal distribution (miles)
     const distTripPlanned = logNormalRandom(
       params.meanDistTripPlanned,
       params.sigmaDistTripPlanned
-    ) / 5280;
+    );
     
-    cars.push({
+    const car: Car = {
       id: i,
       name: `Car ${i + 1}`,
-<<<<<<< HEAD
       position: 0, // Will be set properly later (in miles)
-=======
-      position: 0,
-      lane: Math.floor(Math.random() * params.numLanes), // random lane
->>>>>>> 73dfcb0e
+      lane: Math.floor(Math.random() * (params.numLanes ?? 1)), // random lane
       speed,
       desiredSpeed,
-      color: carColors[i % carColors.length],
+      color: '', // will set below
       virtualLength,
       distTripPlanned,
       distanceTraveled: 0,
-    });
+      laneStickiness: 0.2, // default stickiness
+      laneChangeProbability: 0.3, // default probability
+      lastLaneChange: 0,
+    };
+    car.color = getCarColor(car);
+    cars.push(car);
   }
   
   // Calculate total lane length based on virtual lengths (in miles)
   const totalVirtualLength = cars.reduce((sum, car) => sum + car.virtualLength, 0);
-  const buffer = (params.initialGap * params.numCars) / 5280; // buffer in miles
+  const buffer = params.initialGap * params.numCars; // buffer in miles
   const laneLength = params.freewayLength ?? 10; // lane length in miles
   
   // Calculate traffic density (cars per mile)
@@ -212,7 +183,7 @@
       for (const usedPos of usedPositions) {
         const distance = Math.abs(position - usedPos);
         const wrappedDistance = Math.min(distance, laneLength - distance);
-        if (wrappedDistance < (params.lengthCar / 5280) + (params.initialGap / 2 / 5280)) {
+        if (wrappedDistance < params.lengthCar + params.initialGap / 2) {
           validPosition = false;
           break;
         }
@@ -240,6 +211,30 @@
     distance += laneLength;
   }
   return distance;
+}
+
+// Utility to get car color based on entry/exit distance
+export function getCarColor(car: Car): string {
+  const entryThreshold = 2; // miles
+  const exitThreshold = 2; // miles
+  const fullGreen = "hsl(142, 72%, 29%)";
+  const lightGreen = "hsl(142, 72%, 45%)";
+  const lightRed = "hsl(0, 72%, 65%)";
+  const fullRed = "hsl(0, 72%, 51%)";
+  const white = "hsl(0, 0%, 100%)";
+
+  const distanceTraveled = car.distanceTraveled;
+  const distanceLeft = car.distTripPlanned - car.distanceTraveled;
+
+  if (distanceTraveled <= entryThreshold) {
+    if (distanceTraveled <= entryThreshold / 2) return fullGreen;
+    return lightGreen;
+  }
+  if (distanceLeft <= exitThreshold) {
+    if (distanceLeft <= exitThreshold / 2) return fullRed;
+    return lightRed;
+  }
+  return white;
 }
 
 // Update simulation for one time step
@@ -279,25 +274,18 @@
     const carIndex = sortedIndices[i];
     const car = updatedCars[carIndex];
     let carSpeed = car.speed;
-<<<<<<< HEAD
-    const aheadCarIndex = sortedIndices[(i + 1) % numCars];
-    const aheadCar = updatedCars[aheadCarIndex];
-    let gap = aheadCar.position - car.position;
-    if (gap < 0) {
-      gap += laneLength;
-=======
 
     // Find the car ahead in the same lane
-    const sameLaneCars = updatedCars.filter(c => c.lane === car.lane);
-    const sortedSameLaneCars = sameLaneCars.sort((a, b) => {
+    let currentLane = car.lane;
+    let sameLaneCars = updatedCars.filter(c => c.lane === currentLane);
+    let sortedSameLaneCars = sameLaneCars.sort((a, b) => {
       const distA = (a.position - car.position + laneLength) % laneLength;
       const distB = (b.position - car.position + laneLength) % laneLength;
       return distA - distB;
     });
-    const aheadCar = sortedSameLaneCars.find(c => 
+    let aheadCar = sortedSameLaneCars.find(c => 
       (c.position - car.position + laneLength) % laneLength > 0
     );
-    
     // Calculate gap to car ahead (with wrap-around)
     let gap = aheadCar ? (aheadCar.position - car.position + laneLength) % laneLength : laneLength;
 
@@ -315,21 +303,20 @@
 
     // Apply lane change if beneficial
     if (shouldChange && targetLane !== null) {
-      movements[carIndex] = {
-        ...movements[carIndex],
-        newLane: targetLane
-      };
-      
-      // Add lane change event
-      events.push({
-        type: 'laneChange',
-        carId: car.id,
-        carName: car.name,
-        position: car.position,
-        speed: car.speed,
-        lane: targetLane
+      updatedCars[carIndex].lane = targetLane;
+      updatedCars[carIndex].lastLaneChange = currentTime;
+      // After lane change, recalculate car ahead and gap in the new lane
+      currentLane = targetLane;
+      sameLaneCars = updatedCars.filter(c => c.lane === currentLane);
+      sortedSameLaneCars = sameLaneCars.sort((a, b) => {
+        const distA = (a.position - car.position + laneLength) % laneLength;
+        const distB = (b.position - car.position + laneLength) % laneLength;
+        return distA - distB;
       });
->>>>>>> 73dfcb0e
+      aheadCar = sortedSameLaneCars.find(c => 
+        (c.position - car.position + laneLength) % laneLength > 0
+      );
+      gap = aheadCar ? (aheadCar.position - car.position + laneLength) % laneLength : laneLength;
     }
     carSpeed += (car.desiredSpeed - carSpeed) * params.k * params.dt;
     carSpeed = Math.min(carSpeed, params.speedLimit);
@@ -363,6 +350,8 @@
     updatedCars[i].position = movements[i].newPosition;
     updatedCars[i].speed = movements[i].newSpeed;
     updatedCars[i].distanceTraveled = movements[i].distanceTraveled;
+    // Set color based on entry/exit distance
+    updatedCars[i].color = getCarColor(updatedCars[i]);
     if (updatedCars[i].distanceTraveled >= updatedCars[i].distTripPlanned) {
       carsToRemove.push({ index: i, car: updatedCars[i] });
     }
@@ -379,49 +368,80 @@
     });
   }
   for (let i = 0; i < carsToRemove.length; i++) {
-    const newPosition = 0;
-    const desiredSpeed = normalRandom(
-      params.meanSpeed,
-      params.stdSpeed,
-      params.minSpeed,
-      params.maxSpeed
-    );
-    const speed = desiredSpeed;
-    const virtualLength = calculateVirtualLength(speed, params);
-    const distTripPlanned = logNormalRandom(
-      params.meanDistTripPlanned,
-      params.sigmaDistTripPlanned
-    ) / 5280;
-    const newId = updatedCars.length > 0 
-      ? Math.max(...updatedCars.map(car => car.id)) + 1 
-      : 0;
-    const newCar = {
-      id: newId,
-      name: `Car ${newId + 1}`,
-      position: newPosition,
-<<<<<<< HEAD
-=======
-      lane: Math.floor(Math.random() * params.numLanes), // random lane
->>>>>>> 73dfcb0e
-      speed,
-      desiredSpeed,
-      color: carColors[newId % carColors.length],
-      virtualLength,
-      distTripPlanned,
-      distanceTraveled: 0,
-    };
-    updatedCars.push(newCar);
-    events.push({
-      type: 'enter',
-      carId: newId,
-      carName: newCar.name,
-      position: newPosition,
-      speed: speed
-    });
+    // Try to find a safe gap in any lane
+    const laneCount = params.numLanes || 1;
+    let inserted = false;
+    for (let lane = 0; lane < laneCount; lane++) {
+      // Get cars in this lane, sorted by position
+      const laneCars = updatedCars.filter(c => c.lane === lane).sort((a, b) => a.position - b.position);
+      const laneLength = params.freewayLength ?? 10;
+      let bestGap = -1;
+      let bestPos = 0;
+      // If no cars in lane, whole lane is available
+      if (laneCars.length === 0) {
+        bestGap = laneLength;
+        bestPos = 0;
+      } else {
+        // Find the largest gap between cars in this lane
+        for (let j = 0; j < laneCars.length; j++) {
+          const carA = laneCars[j];
+          const carB = laneCars[(j + 1) % laneCars.length];
+          let gap = (carB.position - carA.position + laneLength) % laneLength;
+          if (gap > bestGap) {
+            bestGap = gap;
+            bestPos = (carA.position + gap / 2) % laneLength;
+          }
+        }
+      }
+      // Check if the best gap is safe (at least minGap)
+      const minGap = (params.lengthCar + params.initialGap) / 5280;
+      if (bestGap >= minGap) {
+        // Insert car here
+        const desiredSpeed = normalRandom(
+          params.meanSpeed,
+          params.stdSpeed,
+          params.minSpeed,
+          params.maxSpeed
+        );
+        const speed = desiredSpeed;
+        const virtualLength = calculateVirtualLength(speed, params);
+        const distTripPlanned = logNormalRandom(
+          params.meanDistTripPlanned,
+          params.sigmaDistTripPlanned
+        ) / 5280;
+        const newId = updatedCars.length > 0 
+          ? Math.max(...updatedCars.map(car => car.id)) + 1 
+          : 0;
+        const newCar = {
+          id: newId,
+          name: `Car ${newId + 1}`,
+          position: bestPos,
+          lane: lane,
+          speed,
+          desiredSpeed,
+          color: carColors[newId % carColors.length],
+          virtualLength,
+          distTripPlanned,
+          distanceTraveled: 0,
+          laneStickiness: 0.2, // default stickiness
+          laneChangeProbability: 0.3, // default probability
+          lastLaneChange: 0,
+        };
+        updatedCars.push(newCar);
+        events.push({
+          type: 'enter',
+          carId: newId,
+          carName: newCar.name,
+          position: bestPos,
+          speed: speed
+        });
+        inserted = true;
+        break;
+      }
+    }
+    // If no safe gap found in any lane, skip adding the car this step
   }
   return { cars: updatedCars, events };
-<<<<<<< HEAD
-=======
 }
 
 // Calculate acceleration based on current speed, desired speed, and gap
@@ -627,5 +647,4 @@
   }
   
   return { shouldChange: false, targetLane: null };
->>>>>>> 73dfcb0e
 }