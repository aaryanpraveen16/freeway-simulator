// Constants and types for traffic simulation
export interface Car {
  id: number;
  name: string; // Add name property
  position: number; // position in the loop (0 to laneLength)
  speed: number; // speed in mph
  desiredSpeed: number; // desired speed in mph
  color: string; // color for visualization
  virtualLength: number; // physical length + safe distance
}

export interface SimulationParams {
  numCars: number;
  dt: number; // time step in seconds
  aMax: number; // max deceleration
  k: number; // speed adjustment sensitivity
  lengthCar: number; // physical car length in feet
  tDist: number; // time headway in seconds
  initialGap: number; // initial gap between cars in feet
  brakeTime: number; // time at which leader car starts braking
  brakeCarIndex: number; // index of the car to brake (default: 0 for first car)
  minSpeed: number; // minimum speed in mph
  maxSpeed: number; // maximum speed in mph
  meanSpeed: number; // mean desired speed in mph
  stdSpeed: number; // standard deviation of desired speeds
}

// Default simulation parameters
export const defaultParams: SimulationParams = {
  numCars: 10,
  dt: 0.1, // 100ms time step
  aMax: 10, // ft/s^2
  k: 0.3, // unitless
  lengthCar: 15, // feet
  tDist: 3, // seconds
  initialGap: 50, // feet
  brakeTime: 5, // seconds
  brakeCarIndex: 0, // default to first car
  minSpeed: 10, // mph
  maxSpeed: 80, // mph
  meanSpeed: 65, // mph
  stdSpeed: 5, // mph
};

// Generate random number from normal distribution
export function normalRandom(mean: number, std: number, min?: number, max?: number): number {
  let u1 = Math.random();
  let u2 = Math.random();
  let z0 = Math.sqrt(-2.0 * Math.log(u1)) * Math.cos(2.0 * Math.PI * u2);
  let value = mean + z0 * std;
  
  if (min !== undefined && value < min) return min;
  if (max !== undefined && value > max) return max;
  return value;
}

// Calculate safe following distance based on speed
export function calculateSafeDistance(speed: number, tDist: number): number {
  // Convert mph to ft/s: 1 mph = 5280/3600 ft/s = 1.467 ft/s
  return tDist * speed * (5280 / 3600);
}

// Calculate virtual car length (physical length + safe distance)
export function calculateVirtualLength(speed: number, params: SimulationParams): number {
  const safeDistance = calculateSafeDistance(speed, params.tDist);
  return params.lengthCar + safeDistance;
}

// Initialize the simulation
export function initializeSimulation(params: SimulationParams): {
  cars: Car[];
  laneLength: number;
  density: number;
} {
  const cars: Car[] = [];
  const carColors = [
    "hsl(var(--car-red))",
    "hsl(var(--car-blue))",
    "hsl(var(--car-green))",
    "hsl(var(--car-yellow))",
    "hsl(var(--car-purple))",
    "hsl(var(--car-orange))",
  ];
  
  // Generate cars with random desired speeds
  for (let i = 0; i < params.numCars; i++) {
    const desiredSpeed = normalRandom(
      params.meanSpeed,
      params.stdSpeed,
      params.minSpeed,
      params.maxSpeed
    );
    
    // Initial speed is the desired speed
    const speed = desiredSpeed;
    
    // Calculate virtual length based on initial speed
    const virtualLength = calculateVirtualLength(speed, params);
    
    cars.push({
      id: i,
      name: `Car ${i + 1}`, // Add a name to each car
      position: 0, // Will be set properly later
      speed,
      desiredSpeed,
      color: carColors[i % carColors.length],
      virtualLength,
    });
  }
  
  // Calculate total lane length based on virtual lengths
  const totalVirtualLength = cars.reduce((sum, car) => sum + car.virtualLength, 0);
  const buffer = params.initialGap * params.numCars; // Add some buffer space
  const laneLength = totalVirtualLength + buffer;
  
  // Calculate traffic density (cars per mile)
  const density = params.numCars / (laneLength / 5280);
  
  // UPDATED: Randomly position cars along the lane
  // Create an array of possible positions
  const usedPositions: number[] = [];
  
  // For each car, find a random position that doesn't overlap with other cars
  for (let i = 0; i < params.numCars; i++) {
    let validPosition = false;
    let position = 0;
    
    // Try to find a valid position
    let attempts = 0;
    const maxAttempts = 100; // Prevent infinite loops
    
    while (!validPosition && attempts < maxAttempts) {
      // Generate a random position around the track
      position = Math.random() * laneLength;
      validPosition = true;
      
      // Check if this position is too close to any other car
      for (const usedPos of usedPositions) {
        const distance = Math.abs(position - usedPos);
        const wrappedDistance = Math.min(distance, laneLength - distance);
        
        // If too close to another car, try again
        if (wrappedDistance < params.lengthCar + params.initialGap / 2) {
          validPosition = false;
          break;
        }
      }
      
      attempts++;
    }
    
    // If we couldn't find a completely valid position, just use the last attempt
    usedPositions.push(position);
    cars[i].position = position;
  }
  
  // Sort cars by position for better initial state visualization
  cars.sort((a, b) => a.position - b.position);
  
  // Reassign IDs to maintain the order
  for (let i = 0; i < cars.length; i++) {
    cars[i].id = i;
    cars[i].name = `Car ${i + 1}`;
  }
  
  return { cars, laneLength, density };
}

// Calculate distance to car ahead
export function calculateDistanceToCarAhead(carIndex: number, cars: Car[], laneLength: number): number {
  const currentCar = cars[carIndex];
<<<<<<< HEAD
  const aheadCarIndex = (carIndex + 1 + cars.length) % cars.length;
=======
  // Fix: Calculate the index of the car ahead (not behind)
  const aheadCarIndex = (carIndex - 1 + cars.length) % cars.length;
>>>>>>> 907531ab
  const aheadCar = cars[aheadCarIndex];
  
  // Calculate distance (with wrap-around)
  let distance = aheadCar.position - currentCar.position;
  if (distance < 0) distance += laneLength;
  
  return Math.round(distance);
}

// Update simulation for one time step
export function updateSimulation(
  cars: Car[],
  laneLength: number,
  params: SimulationParams,
  currentTime: number
): Car[] {
  const updatedCars = [...cars];
  const numCars = cars.length;
  
  // First, calculate all car movements without updating positions
  const movements: { newPosition: number; newSpeed: number }[] = [];
  
  // Process each car in the simulation
  for (let i = 0; i < numCars; i++) {
    const car = updatedCars[i];
    let carSpeed = car.speed;
    
    // Apply braking to the selected car if past brake time
    if (i === params.brakeCarIndex && currentTime > params.brakeTime) {
      // Decelerate the selected car
      carSpeed = Math.max(
        carSpeed - params.aMax * (5280 / 3600) * params.dt * 0.5,
        params.minSpeed
      );
    } else {
      // For other cars, or before brake time, accelerate towards desired speed
      carSpeed += (car.desiredSpeed - carSpeed) * params.k * params.dt;
    }
    
    // Find car ahead (with wrap-around)
    const aheadCarIndex = (i + 1 + numCars) % numCars;
    const aheadCar = updatedCars[aheadCarIndex];
    
    // Calculate gap to car ahead (with wrap-around)
    let gap = aheadCar.position - car.position;
    if (gap < 0) gap += laneLength;
    
    // Calculate safe distance
    const safeDist = calculateSafeDistance(carSpeed, params.tDist);
    
    // Update car's virtual length
    car.virtualLength = calculateVirtualLength(carSpeed, params);
    
    // If too close to car ahead, decelerate to maintain safe distance
    if (gap < safeDist + params.lengthCar) {
      // Calculate required deceleration to maintain safe distance
      const decel = Math.min(
        (carSpeed ** 2 - aheadCar.speed ** 2) / (2 * Math.max(safeDist - gap + params.lengthCar, 1)),
        params.aMax
      );
      
      // Update speed (convert from ft/s² to mph/s)
      carSpeed = Math.max(
        carSpeed - decel * (3600 / 5280) * params.dt,
        0
      );
      
      // Ensure car doesn't go faster than car ahead if too close
      if (gap < params.lengthCar * 1.5) {
        carSpeed = Math.min(carSpeed, aheadCar.speed * 0.9); // Stay slower than car ahead
      }
    }
    
    // Calculate how far the car would move with current speed
    const mphToFtPerSec = 5280 / 3600;
    const potentialMove = carSpeed * mphToFtPerSec * params.dt;
    
    // Ensure car doesn't overtake car ahead
    let maxMoveDistance = gap - params.lengthCar;
    maxMoveDistance = Math.max(maxMoveDistance, 0); // Cannot be negative
    
    // The actual distance to move is the minimum of potential and maximum allowed
    const actualMove = Math.min(potentialMove, maxMoveDistance);
    
    // Calculate new position (will be applied in the next step)
    const newPosition = (car.position + actualMove) % laneLength;
    
    // Store the new position and speed
    movements.push({ newPosition, newSpeed: carSpeed });
  }
  
  // Now update all car positions and speeds
  for (let i = 0; i < numCars; i++) {
    updatedCars[i].position = movements[i].newPosition;
    updatedCars[i].speed = movements[i].newSpeed;
  }
  
  return updatedCars;
}<|MERGE_RESOLUTION|>--- conflicted
+++ resolved
@@ -169,12 +169,7 @@
 // Calculate distance to car ahead
 export function calculateDistanceToCarAhead(carIndex: number, cars: Car[], laneLength: number): number {
   const currentCar = cars[carIndex];
-<<<<<<< HEAD
   const aheadCarIndex = (carIndex + 1 + cars.length) % cars.length;
-=======
-  // Fix: Calculate the index of the car ahead (not behind)
-  const aheadCarIndex = (carIndex - 1 + cars.length) % cars.length;
->>>>>>> 907531ab
   const aheadCar = cars[aheadCarIndex];
   
   // Calculate distance (with wrap-around)
