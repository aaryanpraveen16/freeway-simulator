--- conflicted
+++ resolved
@@ -21,18 +21,16 @@
   packCount: number;
 }
 
-<<<<<<< HEAD
 interface SimulationEvent {
   type: 'exit' | 'enter';
   carId: number;
   carName: string;
   position: number;
   speed: number;
-=======
+}
 interface PackLengthHistoryItem {
   time: number;
   averageLength: number;
->>>>>>> fdd60a1a
 }
 
 const Index = () => {
@@ -135,16 +133,13 @@
     const { cars: updatedCars, events } = updateSimulation(cars, laneLength, params, elapsedTime);
     setCars(updatedCars);
     
-<<<<<<< HEAD
     // Handle car exit and enter events
     if (events.length > 0) {
       handleSimulationEvents(events);
     }
     
-    recordPackData(updatedCars, newElapsedTime);
-=======
+    // recordPackData(updatedCars, newElapsedTime);
     recordPackData(updatedCars, newElapsedTime, laneLength);
->>>>>>> fdd60a1a
 
     animationFrameRef.current = requestAnimationFrame(animationLoop);
   }, [laneLength, params, elapsedTime, cars, recordPackData, handleSimulationEvents]);
